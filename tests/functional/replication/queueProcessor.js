const assert = require('assert');
const crypto = require('crypto');
const http = require('http');
const URL = require('url');
const querystring = require('querystring');

const VersionIDUtils = require('arsenal').versioning.VersionID;
const routesUtils = require('arsenal').s3routes.routesUtils;
const errors = require('arsenal').errors;

const werelogs = require('werelogs');
const Logger = werelogs.Logger;

const QueueProcessor = require('../../../extensions/replication' +
                               '/queueProcessor/QueueProcessor');
const ReplicationStatusProcessor =
          require('../../../extensions/replication' +
                  '/replicationStatusProcessor/ReplicationStatusProcessor');
const TestConfigurator = require('../../utils/TestConfigurator');

/* eslint-disable max-len */


function getMD5(body) {
    return crypto.createHash('md5').update(body).digest('hex');
}

function buildLocations(keysArray, bodiesArray, options) {
    const locations = [];
    let start = 0;
    for (let i = 0; i < keysArray.length; ++i) {
        const location = { key: keysArray[i],
            start,
            size: bodiesArray[i].length,
            dataStoreName: 'file' };
        if (!(options && options.doNotIncludeETag)) {
            location.dataStoreETag = `${i + 1}:${getMD5(bodiesArray[i])}`;
        }
        locations.push(location);
        start += bodiesArray[i].length;
    }
    return (locations.length > 0 ? locations : null);
}

const XML_CHARACTER_MAP = {
    '&': '&amp;',
    '"': '&quot;',
    "'": '&apos;',
    '<': '&lt;',
    '>': '&gt;',
};

const xmlRegex = new RegExp(
    `[${Object.keys(XML_CHARACTER_MAP).join('')}]`, 'g');

function escapeForXML(string) {
    return string && string.replace
        ? string.replace(xmlRegex, item => XML_CHARACTER_MAP[item])
        : string;
}

const constants = {
    source: {
        s3: '127.0.0.1',
        vault: '127.0.0.2',
        dataPartsKeys: ['6d808697fbaf9f16fb32b94be189b80b3b9b2890',
            'ab30293a044eca5215068c6a06cfdb1b636a16e4'],
    },
    target: {
        hosts: [{ host: '127.0.0.3', port: 7777 },
                { host: '127.0.0.4', port: 7777 }],
        dataPartsKeys: ['7d808697fbaf9f16fb32b94be189b80b3b9b2890',
            'e54e2ced6625f67e07f4735fb7b897a7bc81d603'],
    },
    partsContents: ['some contents to be replicated',
        'some more contents to be replicated'],
};

class S3Mock extends TestConfigurator {
    constructor() {
        super();

        this.log = new Logger('QueueProcessor:test:S3Mock');

        const sourceMd = {
            versionedKey: () =>
                `${this.getParam('key')}\u0000${this.getParam('versionId')}`,
            contentMd5: () => this.getParam('contentMd5'),
            contentLength: () => this.getParam('contentLength'),
            location: () =>
                buildLocations(this.getParam('source.dataPartsKeys'),
                               this.getParam('partsContents')),
            replicationInfo: {
                role: () =>
                    `${this.getParam('source.role')},${this.getParam('target.role')}`,
                destination: () =>
                    `arn:aws:s3:::${this.getParam('target.bucket')}`,
                content: ['DATA', 'METADATA'],
            },
        };

        const kafkaEntry = () => ({
            key: 'somekey',
            value: JSON.stringify({
                type: 'put',
                bucket: this.getParam('source.bucket'),
                key: this.getParam('source.md.versionedKey'),
                value: JSON.stringify({
                    'md-model-version': 2,
                    'owner-display-name': 'Bart',
                    'owner-id': this.getParam('source.canonicalId'),
                    'content-length': this.getParam('source.md.contentLength'),
                    'content-type': 'text/plain',
                    'last-modified': '2017-07-25T21:45:47.660Z',
                    'content-md5': this.getParam('source.md.contentMd5'),
                    'x-amz-version-id': 'null',
                    'x-amz-server-version-id': '',
                    'x-amz-storage-class': 'STANDARD',
                    'x-amz-server-side-encryption': '',
                    'x-amz-server-side-encryption-aws-kms-key-id': '',
                    'x-amz-server-side-encryption-customer-algorithm': '',
                    'x-amz-website-redirect-location': '',
                    'acl': {
                        Canned: 'private',
                        FULL_CONTROL: [],
                        WRITE_ACP: [],
                        READ: [],
                        READ_ACP: [],
                    },
                    'key': '',
                    'location': this.getParam('source.md.location'),
                    'isDeleteMarker': false,
                    'tags': {},
                    'replicationInfo': {
                        status: 'PENDING',
                        content: this.getParam('source.md.replicationInfo.content'),
                        destination: this.getParam('source.md.replicationInfo.destination'),
                        storageClass: 'STANDARD',
                        role: this.getParam('source.md.replicationInfo.role'),
                    },
                    'x-amz-meta-s3cmd-attrs': `uid:0/gname:root/uname:root/gid:0/mode:33188/mtime:1501018866/atime:1501018885/md5:${this.getParam('contentMd5')}/ctime:1501018866`,
                    'versionId': this.getParam('versionId'),
                }),
            }),
        });

        const routes = {
            source: {
                s3: {
                    getBucketReplication: () => ({
                        method: 'GET',
                        path: `/${this.getParam('source.bucket')}`,
                        query: {
                            replication: '',
                        },
                        handler: () => this._getBucketReplication,
                    }),
                    getObject: () => ({
                        method: 'GET',
                        path: `/${this.getParam('source.bucket')}/${this.getParam('encodedKey')}`,
                        query: {},
                        handler: () => this._getObject,
                    }),
                    putMetadata: () => ({
                        method: 'PUT',
                        path: `/_/backbeat/metadata/${this.getParam('source.bucket')}/${this.getParam('encodedKey')}`,
                        query: {},
                        handler: () => this._putMetadataSource,
                    }),
                },
                vault: {
                    assumeRoleBackbeat: () => ({
                        method: 'POST',
                        path: '/',
                        query: {
                            Action: 'AssumeRoleBackbeat',
                        },
                        handler: () => this._assumeRoleBackbeatSource,
                    }),
                },
            },
            target: {
                putData: () => ({
                    method: 'PUT',
                    path: `/_/backbeat/data/${this.getParam('target.bucket')}/${this.getParam('encodedKey')}`,
                    query: {},
                    handler: () => this._putData,
                }),
                putMetadata: () => ({
                    method: 'PUT',
                    path: `/_/backbeat/metadata/${this.getParam('target.bucket')}/${this.getParam('encodedKey')}`,
                    query: {},
                    handler: () => this._putMetadataTarget,
                }),
                getAccountsCanonicalIds: () => ({
                    method: 'GET',
                    path: '/_/backbeat/vault',
                    query: {
                        Action: 'AccountsCanonicalIds',
                    },
                    handler: () => this._getAccountsCanonicalIds,
                }),
                assumeRoleBackbeat: () => ({
                    method: 'POST',
                    path: '/_/backbeat/vault',
                    query: {
                        Action: 'AssumeRoleBackbeat',
                    },
                    handler: () => this._assumeRoleBackbeatTarget,
                }),
            },
        };

        const params = {
            source: {
                bucket: 'source-bucket',
                accountId: 123456789012,
                accessKey: 'accessKey1',
                secretKey: 'verySecretKey1',
                canonicalId: 'aaaaaaaaaaaaaaaaaaaaaaaaaaaaaaaaaaaaaaaaaaaaaaaaaaaaaaaaaaaaaaaa',
                dataPartsKeys: () =>
                    constants.source.dataPartsKeys.slice(
                        0, this.getParam('nbParts')),
                role: () =>
                    `arn:aws:iam::${this.getParam('source.accountId')}:role/backbeat`,
                assumedRole: () =>
                    `arn:aws:sts::${this.getParam('source.accountId')}:assumed-role/backbeat/${this.getParam('roleSessionName')}`,
                md: sourceMd,
            },
            target: {
                bucket: 'target-bucket',
                accountId: 123456789013,
                accessKey: 'accessKey2',
                secretKey: 'verySecretKey2',
                canonicalId: 'bac4bea7bac4bea7bac4bea7bac4bea7bac4bea7bac4bea7bac4bea7bac4bea7',
                dataPartsKeys: () =>
                    constants.target.dataPartsKeys.slice(
                        0, this.getParam('nbParts')),
                role: () =>
                    `arn:aws:iam::${this.getParam('target.accountId')}:role/backbeat`,
                assumedRole: () =>
                    `arn:aws:sts::${this.getParam('target.accountId')}:assumed-role/backbeat/${this.getParam('roleSessionName')}`,
                md: {
                    location: () =>
                        buildLocations(this.getParam('target.dataPartsKeys'),
                                       this.getParam('partsContents')),
                },
            },
            key: 'key_to_replicate_with_some_utf8_䆩鈁櫨㟔罳_and_encoded_chars_%EA%9D%8B',
            encodedKey: () => encodeURIComponent(this.getParam('key')),
            nbParts: 1,
            versionId: '98498980852335999999RG001  100',
            roleSessionName: 'backbeat-replication',
            replicationEnabled: true,
            partsContents: () =>
                constants.partsContents.slice(0, this.getParam('nbParts')),
            versionIdEncoded: () =>
                VersionIDUtils.encode(this.getParam('versionId')),
            contentLength: () =>
                this.getParam('partsContents')
                .reduce((sum, partBody) => sum + partBody.length, 0),
            contentMd5: () =>
                getMD5(this.getParam('partsContents').join('')),
            kafkaEntry,
            routes,
        };

        this.setParam(null, params, { persistent: true });

        this.resetTest();
    }

    resetTest() {
        super.resetTest();

        this.partsWritten = [];
        this.hasPutTargetData = false;
        this.putDataCount = 0;
        this.hasPutTargetMd = false;
        this.onPutSourceMd = null;
        this.setExpectedReplicationStatus('COMPLETED');
        this.requestsPerHost = {
            '127.0.0.1': 0,
            '127.0.0.2': 0,
            '127.0.0.3': 0,
            '127.0.0.4': 0,
        };
    }

    setExpectedReplicationStatus(expected) {
        this.expectedReplicationStatus = expected;
    }

    _findRouteHandler(req, url, query) {
        const host = req.headers.host.split(':')[0];
        let routesKey;
        if (host === constants.source.s3) {
            routesKey = 'routes.source.s3';
        } else if (host === constants.source.vault) {
            routesKey = 'routes.source.vault';
        } else if (constants.target.hosts.find(h => h.host === host)) {
            routesKey = 'routes.target';
        }
        const routes = this.getParam(routesKey);
        const action = Object.keys(routes).find(key => {
            const route = routes[key];
            return (route.method === req.method &&
                    route.path === url.pathname &&
                    Object.keys(route.query).every(
                        k => query[k] === route.query[k]));
        });
        if (action === undefined) {
            return undefined;
        }
        return this.getParam(`${routesKey}.${action}.handler`);
    }

    _onParsedRequest(req, url, query, res, reqBody) {
        const handler = this._findRouteHandler(req, url, query);
        if (handler !== undefined) {
            if (req.method === 'GET') {
                return handler.bind(this)(req, url, query, res);
            }
            if (req.method === 'PUT') {
                return handler.bind(this)(req, url, query, res, reqBody);
            }
            if (req.method === 'POST') {
                return handler.bind(this)(req, url, query, res);
            }
        }
        res.writeHead(501);
        return res.end(JSON.stringify({
            error: 'mock not implemented',
            method: req.method,
            url: req.url,
            host: req.headers.host,
        }));
    }

    onRequest(req, res) {
        const url = URL.parse(req.url);
        const query = querystring.parse(url.query);
        const host = req.headers.host.split(':')[0];
        this.requestsPerHost[host] += 1;

        if (req.method === 'PUT' || req.method === 'POST') {
            const chunks = [];
            req.on('data', chunk => chunks.push(chunk));
            return req.on('end', () => {
                const reqBody = Buffer.concat(chunks).toString();
                if (req.method === 'POST') {
                    const formData = querystring.parse(reqBody);
                    return this._onParsedRequest(req, url, formData,
                                                 res, reqBody);
                }
                return this._onParsedRequest(req, url, query, res, reqBody);
            });
        }
        return this._onParsedRequest(req, url, query, res);
    }

    installS3ErrorResponder(action, error, options) {
        this.setParam(`routes.${action}.handler`,
                      (req, url, query, res) => {
                          routesUtils.responseXMLBody(
                              error, null, res, this.log.newRequestLogger());
                          if (options && options.once) {
                              this.resetParam(`routes.${action}.handler`);
                          }
                      }, { _static: true });
    }

    installVaultErrorResponder(action, error, options) {
        const xmlBody = [
            '<ErrorResponse ',
            'xmlns="https://iam.amazonaws.com/doc/2010-05-08/">',
            '<Error>',
            '<Code>', error.message, '</Code>',
            '<Message>', escapeForXML(error.description), '</Message>',
            '</Error>',
            '<RequestId>42</RequestId>',
            '</ErrorResponse>',
        ];
        this.setParam(`routes.${action}.handler`,
                      (req, url, query, res) => {
                          res.writeHead(error.code);
                          res.end(xmlBody.join(''));
                          if (options && options.once) {
                              this.resetParam(`routes.${action}.handler`);
                          }
                      }, { _static: true });
    }

    installBackbeatErrorResponder(action, error, options) {
        this.setParam(`routes.${action}.handler`,
                      (req, url, query, res) => {
                          routesUtils.responseJSONBody(
                              error, null, res, this.log.newRequestLogger());
                          if (options && options.once) {
                              this.resetParam(`routes.${action}.handler`);
                          }
                      }, { _static: true });
    }

    // default handlers

    _getBucketReplication(req, url, query, res) {
        res.setHeader('content-type', 'application/xml');
        res.writeHead(200);
        res.end(['<?xml version="1.0" encoding="UTF-8"?>',
            '<ReplicationConfiguration ',
            'xmlns="http://s3.amazonaws.com/doc/2006-03-01/">',
            '<Rule>',
            '<ID>myrule</ID>', '<Prefix/>',
            '<Status>',
            this.getParam('replicationEnabled') ? 'Enabled' : 'Disabled',
            '</Status>',
            '<Destination>',
            '<Bucket>',
            this.getParam('source.md.replicationInfo.destination'),
            '</Bucket>',
            '<StorageClass>STANDARD</StorageClass>',
            '</Destination>',
            '</Rule>',
            '<Role>',
            this.getParam('source.md.replicationInfo.role'),
            '</Role>',
            '</ReplicationConfiguration>'].join(''));
    }

    _getAccountsCanonicalIds(req, url, query, res) {
        assert.strictEqual(Number(query.accountIds),
                           this.getParam('target.accountId'));

        res.writeHead(200);
        res.end(JSON.stringify([
            {
                accountId: query.accountId,
                canonicalId: this.getParam('target.canonicalId'),
            },
        ]));
    }

    _assumeRoleBackbeatSource(req, url, query, res) {
        assert.strictEqual(query.RoleArn,
                           this.getParam('source.role'));
        assert.strictEqual(query.RoleSessionName,
                           this.getParam('roleSessionName'));

        res.setHeader('content-type', 'application/json');
        res.writeHead(200);
        res.end(JSON.stringify({
            Credentials: {
                AccessKeyId: this.getParam('source.accessKey'),
                SecretAccessKey: this.getParam('source.secretKey'),
                SessionToken: 'dummySessionToken',
                Expiration: 1501108900014,
            },
            AssumedRoleUser: this.getParam('source.assumedRole'),
        }));
    }

    _assumeRoleBackbeatTarget(req, url, query, res) {
        assert.strictEqual(query.RoleArn,
                           this.getParam('target.role'));
        assert.strictEqual(query.RoleSessionName,
                           this.getParam('roleSessionName'));

        res.setHeader('content-type', 'application/json');
        res.writeHead(200);
        res.end(JSON.stringify({
            Credentials: {
                AccessKeyId: this.getParam('target.accessKey'),
                SecretAccessKey: this.getParam('target.secretKey'),
                SessionToken: 'dummySessionToken',
                Expiration: 1501108900014,
            },
            AssumedRoleUser: this.getParam('target.assumedRole'),
        }));
    }

    _getObject(req, url, query, res) {
        const partNumber = Number.parseInt(query.partNumber, 10);
        const resBody = this.getParam('partsContents')[partNumber - 1];
        assert.strictEqual(query.versionId,
                           this.getParam('versionIdEncoded'));

        res.setHeader('content-type', 'application/octet-stream');
        res.setHeader('content-length', resBody.length);
        res.writeHead(200);
        res.end(resBody);
    }

    _putData(req, url, query, res, reqBody) {
        const srcLocations = this.getParam('source.md.location');
        const destLocations = this.getParam('target.md.location');
        const md5 = req.headers['content-md5'];
        const { dataStoreETag } = srcLocations.find(
            location => location.dataStoreETag.includes(md5));
        const partNumber = Number(dataStoreETag.split(':')[0]);
        assert.strictEqual(
            reqBody, this.getParam('partsContents')[partNumber - 1]);

        res.setHeader('content-type', 'application/json');
        res.writeHead(200);
        res.end(JSON.stringify([destLocations[partNumber - 1]]));
        this.partsWritten[partNumber - 1] = true;
        this.hasPutTargetData =
            (this.partsWritten.filter(written => written === true).length
             === srcLocations.length);
    }

    _putMetadataTarget(req, url, query, res, reqBody) {
        if (this.getParam('nbParts') > 0) {
            if (this.getParam('source.md.replicationInfo.content')
                .includes('DATA')) {
                assert.strictEqual(this.hasPutTargetData, true);
            } else if (req.headers['x-scal-replication-content']
                       === 'METADATA') {
                assert.strictEqual(this.hasPutTargetData, false);
            } else {
                assert.strictEqual(this.hasPutTargetData, true);
            }
        }
        assert.strictEqual(this.hasPutTargetMd, false);

        const parsedMd = JSON.parse(reqBody);
        const replicatedContent =
                  this.getParam('source.md.replicationInfo.content');
        assert.deepStrictEqual(parsedMd.replicationInfo, {
            status: 'REPLICA',
            content: replicatedContent,
            destination: this.getParam('source.md.replicationInfo.destination'),
            storageClass: 'STANDARD',
            role: this.getParam('source.md.replicationInfo.role'),
        });
        assert.strictEqual(parsedMd['owner-id'],
                           this.getParam('target.canonicalId'));

        if (req.headers['x-scal-replication-content'] === 'METADATA') {
            assert.deepStrictEqual(parsedMd.location, null);
        } else {
            assert.deepStrictEqual(parsedMd.location,
                                   this.getParam('target.md.location'));
        }

        res.writeHead(200);
        res.end();
        this.hasPutTargetMd = true;
    }

    _putMetadataSource(req, url, query, res, reqBody) {
        assert.strictEqual(this.hasPutTargetMd,
                           (this.expectedReplicationStatus === 'COMPLETED'));
        assert.notStrictEqual(this.onPutSourceMd, null);

        const parsedMd = JSON.parse(reqBody);
        assert.deepStrictEqual(parsedMd.replicationInfo, {
            status: this.expectedReplicationStatus,
            content: this.getParam('source.md.replicationInfo.content'),
            destination: this.getParam('source.md.replicationInfo.destination'),
            storageClass: 'STANDARD',
            role: this.getParam('source.md.replicationInfo.role'),
        });
        assert.strictEqual(parsedMd['owner-id'],
                           this.getParam('source.canonicalId'));

        res.writeHead(200);
        res.end();
        this.onPutSourceMd();
        this.onPutSourceMd = null;
    }
}

class MetricsMock {
    publishMetrics() {}
}

/* eslint-enable max-len */

describe('queue processor functional tests with mocking', () => {
    let queueProcessor;
    let replicationStatusProcessor;
    let httpServer;
    let s3mock;

    before(function before(done) {
        this.timeout(60000);
        const serverList =
                  constants.target.hosts.map(h => `${h.host}:${h.port}`);

        queueProcessor = new QueueProcessor(
            { connectionString: 'localhost:2181' },
            { auth: { type: 'role',
                vault: { host: constants.source.vault,
                    port: 7777 } },
                s3: { host: constants.source.s3,
                    port: 7777 },
                transport: 'http',
            },
            { auth: { type: 'role' },
                bootstrapList: [{
                    site: 'sf', servers: serverList,
                }],
                transport: 'http' },
            { topic: 'backbeat-func-test-dummy-topic',
              replicationStatusTopic: 'backbeat-func-test-repstatus',
              queueProcessor: {
                  retryTimeoutS: 5,
                  groupId: 'backbeat-func-test-group-id',
              },
<<<<<<< HEAD
            },
            new MetricsMock());

=======
            });
>>>>>>> 35af0037
        queueProcessor.start({ disableConsumer: true });
        // create the replication status processor only when the queue
        // processor is ready, so that we ensure the replication
        // status topic is created, otherwise the consumer may be
        // stuck waiting for entries.
        queueProcessor.on('ready', () => {
            replicationStatusProcessor = new ReplicationStatusProcessor(
                { connectionString: 'localhost:2181' },
                { auth: { type: 'role',
                          vault: { host: constants.source.vault,
                                   port: 7777 } },
                  s3: { host: constants.source.s3,
                        port: 7777 },
                  transport: 'http',
                },
                { replicationStatusTopic: 'backbeat-func-test-repstatus',
                  replicationStatusProcessor: {
                      retryTimeoutS: 5,
                      groupId: 'backbeat-func-test-group-id',
                  },
                });
            replicationStatusProcessor.start();
            replicationStatusProcessor.bootstrapKafkaConsumer(done);
        });

        s3mock = new S3Mock();
        httpServer = http.createServer(
            (req, res) => s3mock.onRequest(req, res));
        httpServer.listen(7777);
    });

    after(done => {
        httpServer.close();
        queueProcessor.stop(() => {
            replicationStatusProcessor.stop(done);
        });
    });

    afterEach(() => {
        s3mock.resetTest();
    });

    describe('success path tests', function successPath() {
        this.timeout(10000);

        [{ caption: 'object with single part',
            nbParts: 1 },
        { caption: 'object with multiple parts',
            nbParts: 2 },
        { caption: 'empty object',
            nbParts: 0 }].forEach(testCase => describe(testCase.caption, () => {
                before(() => {
                    s3mock.setParam('nbParts', testCase.nbParts);
                });
                it('should complete a replication end-to-end', done => {
                    s3mock.onPutSourceMd = done;

                    queueProcessor.processKafkaEntry(
                       s3mock.getParam('kafkaEntry'), err => {
                           assert.ifError(err);
                           assert.strictEqual(s3mock.hasPutTargetData,
                                              testCase.nbParts > 0);
                           assert(s3mock.hasPutTargetMd);
                       });
                });
            }));

        it('should replicate metadata in metadata-only mode', done => {
            s3mock.setParam('nbParts', 2);
            s3mock.setParam('source.md.replicationInfo.content',
                            ['METADATA']);
            s3mock.onPutSourceMd = done;

            queueProcessor.processKafkaEntry(
                s3mock.getParam('kafkaEntry'), err => {
                    assert.ifError(err);
                    assert.strictEqual(s3mock.hasPutTargetData, false);
                    assert(s3mock.hasPutTargetMd);
                });
        });

        it('should retry with full replication if metadata-only returns ' +
        'ObjNotFound', done => {
            s3mock.setParam('nbParts', 2);
            s3mock.setParam('source.md.replicationInfo.content',
                            ['METADATA']);
            s3mock.installBackbeatErrorResponder('target.putMetadata',
                                                 errors.ObjNotFound,
                                                 { once: true });
            s3mock.onPutSourceMd = done;

            queueProcessor.processKafkaEntry(
                s3mock.getParam('kafkaEntry'), err => {
                    assert.ifError(err);
                    assert.strictEqual(s3mock.hasPutTargetData, true);
                    assert(s3mock.hasPutTargetMd);
                });
        });
    });

    describe('error paths', function errorPaths() {
        this.timeout(20000); // give more time to leave room for retry
                             // delays and timeout

        describe('source Vault errors', () => {
            ['assumeRoleBackbeat'].forEach(action => {
                [errors.AccessDenied, errors.NoSuchEntity].forEach(error => {
                    it(`should skip processing on ${error.code} ` +
                    `(${error.message}) from source Vault on ${action}`,
                    done => {
                        s3mock.installVaultErrorResponder(
                            `source.vault.${action}`, error);

                        queueProcessor.processKafkaEntry(
                            s3mock.getParam('kafkaEntry'), err => {
                                assert.ifError(err);
                                assert(!s3mock.hasPutTargetData);
                                assert(!s3mock.hasPutTargetMd);
                                done();
                            });
                    });
                });
            });
        });

        describe('source S3 errors', () => {
            [errors.AccessDenied, errors.ObjNotFound].forEach(error => {
                it(`should skip on ${error.code} (${error.message}) ` +
                'from source S3 on getObject', done => {
                    s3mock.installS3ErrorResponder('source.s3.getObject',
                                                   error);
                    queueProcessor.processKafkaEntry(
                        s3mock.getParam('kafkaEntry'), err => {
                            assert.ifError(err);
                            assert(!s3mock.hasPutTargetData);
                            assert(!s3mock.hasPutTargetMd);
                            done();
                        });
                });
            });

            it('should fail if replication is disabled in bucket replication ' +
            'configuration', done => {
                s3mock.setParam('replicationEnabled', false);
                s3mock.setExpectedReplicationStatus('FAILED');
                s3mock.onPutSourceMd = done;

                queueProcessor.processKafkaEntry(
                    s3mock.getParam('kafkaEntry'), err => {
                        assert.ifError(err);
                        assert(!s3mock.hasPutTargetData);
                        assert(!s3mock.hasPutTargetMd);
                    });
            });

            it('should fail if object misses dataStoreETag property', done => {
                s3mock.setParam(
                    'source.md.location',
                    buildLocations(s3mock.getParam('source.dataPartsKeys'),
                                   s3mock.getParam('partsContents'),
                                   { doNotIncludeETag: true }));
                s3mock.setExpectedReplicationStatus('FAILED');
                s3mock.onPutSourceMd = done;

                queueProcessor.processKafkaEntry(
                    s3mock.getParam('kafkaEntry'), err => {
                        assert.ifError(err);
                        assert(!s3mock.hasPutTargetData);
                        assert(!s3mock.hasPutTargetMd);
                    });
            });

            ['getBucketReplication', 'getObject'].forEach(action => {
                [errors.InternalError].forEach(error => {
                    it(`should retry on ${error.code} (${error.message}) ` +
                    `from source S3 on ${action}`, done => {
                        s3mock.installS3ErrorResponder(
                            `source.s3.${action}`, error, { once: true });
                        s3mock.onPutSourceMd = done;

                        queueProcessor.processKafkaEntry(
                            s3mock.getParam('kafkaEntry'), err => {
                                assert.ifError(err);
                                assert(s3mock.hasPutTargetData);
                                assert(s3mock.hasPutTargetMd);
                            });
                    });
                });
            });
        });

        describe('target Vault errors', () => {
            ['getAccountsCanonicalIds',
                'assumeRoleBackbeat'].forEach(action => {
                    [errors.AccessDenied, errors.NoSuchEntity].forEach(err => {
                        it(`should fail on ${err.code} (${err.message}) ` +
                        `from target Vault on ${action}`, done => {
                            s3mock.installVaultErrorResponder(
                             `target.${action}`, err);
                            s3mock.setExpectedReplicationStatus('FAILED');
                            s3mock.onPutSourceMd = done;

                            queueProcessor.processKafkaEntry(
                             s3mock.getParam('kafkaEntry'), error => {
                                 assert.ifError(error);
                                 assert(!s3mock.hasPutTargetData);
                                 assert(!s3mock.hasPutTargetMd);
                             });
                        });
                    });
                });

            ['getAccountsCanonicalIds',
            'assumeRoleBackbeat'].forEach(action => {
                [errors.InternalError].forEach(error => {
                    it(`should retry on ${error.code} (${error.message}) ` +
                    `from target Vault on ${action}`, done => {
                        s3mock.installVaultErrorResponder(
                            `target.${action}`, error, { once: true });
                        s3mock.onPutSourceMd = done;

                        queueProcessor.processKafkaEntry(
                            s3mock.getParam('kafkaEntry'), err => {
                                assert.ifError(err);
                                assert(s3mock.hasPutTargetData);
                                assert(s3mock.hasPutTargetMd);
                                // should have retried on other host
                                assert(s3mock.requestsPerHost['127.0.0.3']
                                       > 0);
                                assert(s3mock.requestsPerHost['127.0.0.4']
                                       > 0);
                            });
                    });
                });
            });
        });

        describe('target S3 errors', () => {
            ['putData', 'putMetadata'].forEach(action => {
                [errors.AccessDenied].forEach(error => {
                    it(`should fail on ${error.code} (${error.message}) ` +
                    `from target S3 on ${action}`, done => {
                        s3mock.installS3ErrorResponder(`target.${action}`,
                                                       error);
                        s3mock.setExpectedReplicationStatus('FAILED');
                        s3mock.onPutSourceMd = done;

                        queueProcessor.processKafkaEntry(
                            s3mock.getParam('kafkaEntry'), err => {
                                assert.ifError(err);
                                assert(!s3mock.hasPutTargetMd);
                            });
                    });
                });
            });

            ['putData', 'putMetadata'].forEach(action => {
                [errors.InternalError].forEach(error => {
                    it(`should retry on ${error.code} (${error.message}) ` +
                    `from target S3 on ${action}`, done => {
                        s3mock.installS3ErrorResponder(`target.${action}`,
                                                       error, { once: true });
                        s3mock.onPutSourceMd = done;

                        queueProcessor.processKafkaEntry(
                            s3mock.getParam('kafkaEntry'), err => {
                                assert.ifError(err);
                                assert(s3mock.hasPutTargetData);
                                assert(s3mock.hasPutTargetMd);
                                // should have retried on other host
                                assert(s3mock.requestsPerHost['127.0.0.3']
                                       > 0);
                                assert(s3mock.requestsPerHost['127.0.0.4']
                                       > 0);
                            });
                    });
                });
            });
        });

        describe('retry behavior', () => {
            it('should give up retries after configured timeout (5s)',
            done => {
                s3mock.installS3ErrorResponder('source.s3.getObject',
                                               errors.InternalError);
                s3mock.setExpectedReplicationStatus('FAILED');
                s3mock.onPutSourceMd = done;

                queueProcessor.processKafkaEntry(
                    s3mock.getParam('kafkaEntry'), err => {
                        assert.ifError(err);
                        assert(!s3mock.hasPutTargetData);
                        assert(!s3mock.hasPutTargetMd);
                    });
            });
        });
    });
});<|MERGE_RESOLUTION|>--- conflicted
+++ resolved
@@ -609,13 +609,9 @@
                   retryTimeoutS: 5,
                   groupId: 'backbeat-func-test-group-id',
               },
-<<<<<<< HEAD
             },
             new MetricsMock());
 
-=======
-            });
->>>>>>> 35af0037
         queueProcessor.start({ disableConsumer: true });
         // create the replication status processor only when the queue
         // processor is ready, so that we ensure the replication
